--- conflicted
+++ resolved
@@ -108,12 +108,8 @@
             });
 
     observer.assertAnyValue();
-<<<<<<< HEAD
-    assertThat(throwableRef.get()).isSameAs(e);
-=======
     assertThat(throwableRef.get()).hasCause(e);
 
->>>>>>> 6c807484
   }
 
   @Test
