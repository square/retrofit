--- conflicted
+++ resolved
@@ -47,11 +47,7 @@
   }
 
   @SuppressWarnings("ResultOfMethodCallIgnored")
-<<<<<<< HEAD
-    @Test public void disposeBeforeExecuteDoesNotEnqueue() {
-=======
   @Test public void disposeBeforeExecuteDoesNotEnqueue() {
->>>>>>> 0f4d7502
     service.go().test(true);
     assertEquals(0, server.getRequestCount());
   }
