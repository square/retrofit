--- conflicted
+++ resolved
@@ -89,17 +89,11 @@
 Call&lt;List&lt;Usuario>> groupList(@Path("id") int idDoGrupo, @QueryMap Map&lt;String, String&gt; options);</pre>
 
               <h4>Request Body</h4>
-<<<<<<< HEAD
-              <p>Um objeto pode ser especificado para uso como um request body HTTP com a anotação <code>@Body</code>.</p>
+
+              <p>Um objeto pode ser especificado para a utilização como o corpo de uma requisição HTTP com a annontation <code>@Body</code>.</p>
               <pre class="prettyprint">@POST("usuarios/novo")
 Call&lt;Usuario> criarUser(@Body Usuario usuario);</pre>
               <p>O objeto também será convertido usando um conversor especificado na instância do <code>Retrofit</code>. Se nenhum conversor for utilizado, somente <code>RequestBody</code> poderá ser utilizado.</p>
-=======
-              <p>Um objeto pode ser especificado para a utilização como o corpo de uma requisição HTTP com a annontation <code>@Body</code> .</p>
-              <pre class="prettyprint">@POST("users/new")
-Call&lt;User> createUser(@Body User user);</pre>
-              <p>O objecto também será convertido usando um conversor especificado na instância <code>Retrofit</code> . Se nenhum conversor for adicionado, apenas <code>RequestBody</code> poderá ser utilizado.</p>
->>>>>>> d83b2bcf
 
               <h4>Form Encoded and Multipart</h4>
               <p>Methods can also be declared to send form-encoded and multipart data.</p>
