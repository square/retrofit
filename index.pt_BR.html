--- conflicted
+++ resolved
@@ -100,11 +100,8 @@
               <p>Dados form-encoded são enviados quando a anotação <code>@FormUrlEncoded</code> está presente no método. Cada par key-value é anotado com <code>@Field</code> contendo o nome e o objeto que fornece o valor.</p> 
               <pre class="prettyprint">@FormUrlEncoded
 @POST("usuario/editar")
-<<<<<<< HEAD
+
 Call&lt;Usuario> updateUsuario(@Field("primeiro_nome") String primeiro, @Field("ultimo_nome") String ultimo);</pre>
-=======
-Call&lt;Usuario> updateUser(@Field("primeiro_nome") String primeiro, @Field("ultimo_nome") String ultimo);</pre>
->>>>>>> 26538126
               <p>Multipart requests são usadas quando <code>@Multipart</code> está presente no método. Partes são declaradas usando a anotação <code>@Part</code> .</p>
               <pre class="prettyprint">@Multipart
 @PUT("usuario/foto")
