--- conflicted
+++ resolved
@@ -182,11 +182,7 @@
             <section id="contributing">
               <h3>Contributing</h3>
               <p>If you would like to contribute code you can do so through GitHub by forking the repository and sending a pull request.</p>
-<<<<<<< HEAD
-              <p>When submitting code, please make every effort to follow existing conventions and style in order to keep the code as readable as possible. Please also make sure your code compiles by running <code>gradlew build</code> or in windows platform running <code>gradlew.bat build</code>.</p>
-=======
               <p>When submitting code, please make every effort to follow existing conventions and style in order to keep the code as readable as possible. Please also make sure your code compiles by running <code>./gradlew build</code> (or <code>gradlew.bat build</code> for Windows).</p>
->>>>>>> b1a903eb
               <p>Before your code can be accepted into the project you must also sign the <a href="https://squ.re/sign-the-cla">Individual Contributor License Agreement (CLA)</a>.</p>
             </section>
 
