--- conflicted
+++ resolved
@@ -47,17 +47,10 @@
 rxjava3 = { module = "io.reactivex.rxjava3:rxjava", version = "3.1.6" }
 reactiveStreams = { module = "org.reactivestreams:reactive-streams", version = "1.0.4" }
 scalaLibrary = { module = "org.scala-lang:scala-library", version = "2.13.10" }
-<<<<<<< HEAD
-gson = { module = "com.google.code.gson:gson", version = "2.9.0" }
-jacksonDatabind = { module = "com.fasterxml.jackson.core:jackson-databind", version = "2.12.4" }
+gson = { module = "com.google.code.gson:gson", version = "2.10.1" }
+jacksonDatabind = { module = "com.fasterxml.jackson.core:jackson-databind", version = "2.14.2" }
 jaxbApi = { module = "javax.xml.bind:jaxb-api", version = "2.3.1" }
 jaxbImpl = { module = "org.glassfish.jaxb:jaxb-runtime", version = "2.3.7" }
-=======
-gson = { module = "com.google.code.gson:gson", version = "2.10.1" }
-jacksonDatabind = { module = "com.fasterxml.jackson.core:jackson-databind", version = "2.14.2" }
-jaxbApi = { module = "javax.xml.bind:jaxb-api", version.ref = "jaxb" }
-jaxbImpl = { module = "org.glassfish.jaxb:jaxb-runtime", version.ref = "jaxb" }
->>>>>>> 017eb3b9
 jaxb3Api = { module = "jakarta.xml.bind:jakarta.xml.bind-api", version.ref = "jaxb3" }
 jaxb3Impl = { module = "com.sun.xml.bind:jaxb-impl", version.ref = "jaxb3" }
 moshi = { module = "com.squareup.moshi:moshi", version = "1.14.0" }
