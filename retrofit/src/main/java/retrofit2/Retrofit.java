/*
 * Copyright (C) 2012 Square, Inc.
 *
 * Licensed under the Apache License, Version 2.0 (the "License");
 * you may not use this file except in compliance with the License.
 * You may obtain a copy of the License at
 *
 *      http://www.apache.org/licenses/LICENSE-2.0
 *
 * Unless required by applicable law or agreed to in writing, software
 * distributed under the License is distributed on an "AS IS" BASIS,
 * WITHOUT WARRANTIES OR CONDITIONS OF ANY KIND, either express or implied.
 * See the License for the specific language governing permissions and
 * limitations under the License.
 */
package retrofit2;

import static java.util.Collections.unmodifiableList;

import java.lang.annotation.Annotation;
import java.lang.reflect.InvocationHandler;
import java.lang.reflect.Method;
import java.lang.reflect.Modifier;
import java.lang.reflect.Proxy;
import java.lang.reflect.Type;
import java.net.URL;
import java.util.ArrayDeque;
import java.util.ArrayList;
import java.util.Collections;
import java.util.Deque;
import java.util.List;
import java.util.Map;
import java.util.Objects;
import java.util.concurrent.ConcurrentHashMap;
import java.util.concurrent.Executor;
import javax.annotation.Nullable;
import okhttp3.HttpUrl;
import okhttp3.OkHttpClient;
import okhttp3.RequestBody;
import okhttp3.ResponseBody;
import retrofit2.http.GET;
import retrofit2.http.HTTP;
import retrofit2.http.Header;
import retrofit2.http.Url;

/**
 * Retrofit adapts a Java interface to HTTP calls by using annotations on the declared methods to
 * define how requests are made. Create instances using {@linkplain Builder the builder} and pass
 * your interface to {@link #create} to generate an implementation.
 *
 * <p>For example,
 *
 * <pre><code>
 * Retrofit retrofit = new Retrofit.Builder()
 *     .baseUrl("https://api.example.com/")
 *     .addConverterFactory(GsonConverterFactory.create())
 *     .build();
 *
 * MyApi api = retrofit.create(MyApi.class);
 * Response&lt;User&gt; user = api.getUser().execute();
 * </code></pre>
 *
 * @author Bob Lee (bob@squareup.com)
 * @author Jake Wharton (jw@squareup.com)
 */
public final class Retrofit {
  private final Map<Method, ServiceMethod<?>> serviceMethodCache = new ConcurrentHashMap<>();

  final okhttp3.Call.Factory callFactory;
  final HttpUrl baseUrl;
  final List<Converter.Factory> converterFactories;
  final int defaultConverterFactoriesSize;
  final List<CallAdapter.Factory> callAdapterFactories;
  final int defaultCallAdapterFactoriesSize;
  final @Nullable Executor callbackExecutor;
  final boolean validateEagerly;

  Retrofit(
      okhttp3.Call.Factory callFactory,
      HttpUrl baseUrl,
      List<Converter.Factory> converterFactories,
      int defaultConverterFactoriesSize,
      List<CallAdapter.Factory> callAdapterFactories,
      int defaultCallAdapterFactoriesSize,
      @Nullable Executor callbackExecutor,
      boolean validateEagerly) {
    this.callFactory = callFactory;
    this.baseUrl = baseUrl;
    this.converterFactories = converterFactories; // Copy+unmodifiable at call site.
    this.defaultConverterFactoriesSize = defaultConverterFactoriesSize;
    this.callAdapterFactories = callAdapterFactories; // Copy+unmodifiable at call site.
    this.defaultCallAdapterFactoriesSize = defaultCallAdapterFactoriesSize;
    this.callbackExecutor = callbackExecutor;
    this.validateEagerly = validateEagerly;
  }

  /**
   * Create an implementation of the API endpoints defined by the {@code service} interface.
   *
   * <p>The relative path for a given method is obtained from an annotation on the method describing
   * the request type. The built-in methods are {@link retrofit2.http.GET GET}, {@link
   * retrofit2.http.PUT PUT}, {@link retrofit2.http.POST POST}, {@link retrofit2.http.PATCH PATCH},
   * {@link retrofit2.http.HEAD HEAD}, {@link retrofit2.http.DELETE DELETE} and {@link
   * retrofit2.http.OPTIONS OPTIONS}. You can use a custom HTTP method with {@link HTTP @HTTP}. For
   * a dynamic URL, omit the path on the annotation and annotate the first parameter with {@link
   * Url @Url}.
   *
   * <p>Method parameters can be used to replace parts of the URL by annotating them with {@link
   * retrofit2.http.Path @Path}. Replacement sections are denoted by an identifier surrounded by
   * curly braces (e.g., "{foo}"). To add items to the query string of a URL use {@link
   * retrofit2.http.Query @Query}.
   *
   * <p>The body of a request is denoted by the {@link retrofit2.http.Body @Body} annotation. The
   * object will be converted to request representation by one of the {@link Converter.Factory}
   * instances. A {@link RequestBody} can also be used for a raw representation.
   *
   * <p>Alternative request body formats are supported by method annotations and corresponding
   * parameter annotations:
   *
   * <ul>
   *   <li>{@link retrofit2.http.FormUrlEncoded @FormUrlEncoded} - Form-encoded data with key-value
   *       pairs specified by the {@link retrofit2.http.Field @Field} parameter annotation.
   *   <li>{@link retrofit2.http.Multipart @Multipart} - RFC 2388-compliant multipart data with
   *       parts specified by the {@link retrofit2.http.Part @Part} parameter annotation.
   * </ul>
   *
   * <p>Additional static headers can be added for an endpoint using the {@link
   * retrofit2.http.Headers @Headers} method annotation. For per-request control over a header
   * annotate a parameter with {@link Header @Header}.
   *
   * <p>By default, methods return a {@link Call} which represents the HTTP request. The generic
   * parameter of the call is the response body type and will be converted by one of the {@link
   * Converter.Factory} instances. {@link ResponseBody} can also be used for a raw representation.
   * {@link Void} can be used if you do not care about the body contents.
   *
   * <p>For example:
   *
   * <pre>
   * public interface CategoryService {
   *   &#64;POST("category/{cat}/")
   *   Call&lt;List&lt;Item&gt;&gt; categoryList(@Path("cat") String a, @Query("page") int b);
   * }
   * </pre>
   */
  @SuppressWarnings("unchecked") // Single-interface proxy creation guarded by parameter safety.
  public <T> T create(final Class<T> service) {
    validateServiceInterface(service);
    return (T)
        Proxy.newProxyInstance(
            service.getClassLoader(),
            new Class<?>[] {service},
            new InvocationHandler() {
              private final Object[] emptyArgs = new Object[0];

              @Override
              public @Nullable Object invoke(Object proxy, Method method, @Nullable Object[] args)
                  throws Throwable {
                // If the method is a method from Object then defer to normal invocation.
                if (method.getDeclaringClass() == Object.class) {
                  return method.invoke(this, args);
                }
                args = args != null ? args : emptyArgs;
                Platform platform = Platform.get();
                return platform.isDefaultMethod(method)
                    ? platform.invokeDefaultMethod(method, service, proxy, args)
                    : loadServiceMethod(service, method).invoke(args);
              }
            });
  }

  private void validateServiceInterface(Class<?> service) {
    if (!service.isInterface()) {
      throw new IllegalArgumentException("API declarations must be interfaces.");
    }

    Deque<Class<?>> check = new ArrayDeque<>(1);
    check.add(service);
    while (!check.isEmpty()) {
      Class<?> candidate = check.removeFirst();
      if (candidate.getTypeParameters().length != 0) {
        StringBuilder message =
            new StringBuilder("Type parameters are unsupported on ").append(candidate.getName());
        if (candidate != service) {
          message.append(" which is an interface of ").append(service.getName());
        }
        throw new IllegalArgumentException(message.toString());
      }
      Collections.addAll(check, candidate.getInterfaces());
    }

    if (validateEagerly) {
      Platform platform = Platform.get();
      for (Method method : service.getDeclaredMethods()) {
<<<<<<< HEAD
        if (!platform.isDefaultMethod(method)
            && !Modifier.isStatic(method.getModifiers())
            && !method.isSynthetic()) {
          loadServiceMethod(method);
=======
        if (!platform.isDefaultMethod(method) && !Modifier.isStatic(method.getModifiers())) {
          loadServiceMethod(service, method);
>>>>>>> ab465427
        }
      }
    }
  }

  ServiceMethod<?> loadServiceMethod(Class<?> service, Method method) {
    ServiceMethod<?> result = serviceMethodCache.get(method);
    if (result != null) return result;

    synchronized (service) {
      result = serviceMethodCache.get(method);
      if (result == null) {
        result = ServiceMethod.parseAnnotations(this, method);
        serviceMethodCache.put(method, result);
      }
    }
    return result;
  }

  /**
   * The factory used to create {@linkplain okhttp3.Call OkHttp calls} for sending a HTTP requests.
   * Typically an instance of {@link OkHttpClient}.
   */
  public okhttp3.Call.Factory callFactory() {
    return callFactory;
  }

  /** The API base URL. */
  public HttpUrl baseUrl() {
    return baseUrl;
  }

  /**
   * Returns a list of the factories tried when creating a {@linkplain #callAdapter(Type,
   * Annotation[])} call adapter}.
   */
  public List<CallAdapter.Factory> callAdapterFactories() {
    return callAdapterFactories;
  }

  /**
   * Returns the {@link CallAdapter} for {@code returnType} from the available {@linkplain
   * #callAdapterFactories() factories}.
   *
   * @throws IllegalArgumentException if no call adapter available for {@code type}.
   */
  public CallAdapter<?, ?> callAdapter(Type returnType, Annotation[] annotations) {
    return nextCallAdapter(null, returnType, annotations);
  }

  /**
   * Returns the {@link CallAdapter} for {@code returnType} from the available {@linkplain
   * #callAdapterFactories() factories} except {@code skipPast}.
   *
   * @throws IllegalArgumentException if no call adapter available for {@code type}.
   */
  public CallAdapter<?, ?> nextCallAdapter(
      @Nullable CallAdapter.Factory skipPast, Type returnType, Annotation[] annotations) {
    Objects.requireNonNull(returnType, "returnType == null");
    Objects.requireNonNull(annotations, "annotations == null");

    int start = callAdapterFactories.indexOf(skipPast) + 1;
    for (int i = start, count = callAdapterFactories.size(); i < count; i++) {
      CallAdapter<?, ?> adapter = callAdapterFactories.get(i).get(returnType, annotations, this);
      if (adapter != null) {
        return adapter;
      }
    }

    StringBuilder builder =
        new StringBuilder("Could not locate call adapter for ").append(returnType).append(".\n");
    if (skipPast != null) {
      builder.append("  Skipped:");
      for (int i = 0; i < start; i++) {
        builder.append("\n   * ").append(callAdapterFactories.get(i).getClass().getName());
      }
      builder.append('\n');
    }
    builder.append("  Tried:");
    for (int i = start, count = callAdapterFactories.size(); i < count; i++) {
      builder.append("\n   * ").append(callAdapterFactories.get(i).getClass().getName());
    }
    throw new IllegalArgumentException(builder.toString());
  }

  /**
   * Returns an unmodifiable list of the factories tried when creating a {@linkplain
   * #requestBodyConverter(Type, Annotation[], Annotation[]) request body converter}, a {@linkplain
   * #responseBodyConverter(Type, Annotation[]) response body converter}, or a {@linkplain
   * #stringConverter(Type, Annotation[]) string converter}.
   */
  public List<Converter.Factory> converterFactories() {
    return converterFactories;
  }

  /**
   * Returns a {@link Converter} for {@code type} to {@link RequestBody} from the available
   * {@linkplain #converterFactories() factories}.
   *
   * @throws IllegalArgumentException if no converter available for {@code type}.
   */
  public <T> Converter<T, RequestBody> requestBodyConverter(
      Type type, Annotation[] parameterAnnotations, Annotation[] methodAnnotations) {
    return nextRequestBodyConverter(null, type, parameterAnnotations, methodAnnotations);
  }

  /**
   * Returns a {@link Converter} for {@code type} to {@link RequestBody} from the available
   * {@linkplain #converterFactories() factories} except {@code skipPast}.
   *
   * @throws IllegalArgumentException if no converter available for {@code type}.
   */
  public <T> Converter<T, RequestBody> nextRequestBodyConverter(
      @Nullable Converter.Factory skipPast,
      Type type,
      Annotation[] parameterAnnotations,
      Annotation[] methodAnnotations) {
    Objects.requireNonNull(type, "type == null");
    Objects.requireNonNull(parameterAnnotations, "parameterAnnotations == null");
    Objects.requireNonNull(methodAnnotations, "methodAnnotations == null");

    int start = converterFactories.indexOf(skipPast) + 1;
    for (int i = start, count = converterFactories.size(); i < count; i++) {
      Converter.Factory factory = converterFactories.get(i);
      Converter<?, RequestBody> converter =
          factory.requestBodyConverter(type, parameterAnnotations, methodAnnotations, this);
      if (converter != null) {
        //noinspection unchecked
        return (Converter<T, RequestBody>) converter;
      }
    }

    StringBuilder builder =
        new StringBuilder("Could not locate RequestBody converter for ").append(type).append(".\n");
    if (skipPast != null) {
      builder.append("  Skipped:");
      for (int i = 0; i < start; i++) {
        builder.append("\n   * ").append(converterFactories.get(i).getClass().getName());
      }
      builder.append('\n');
    }
    builder.append("  Tried:");
    for (int i = start, count = converterFactories.size(); i < count; i++) {
      builder.append("\n   * ").append(converterFactories.get(i).getClass().getName());
    }
    throw new IllegalArgumentException(builder.toString());
  }

  /**
   * Returns a {@link Converter} for {@link ResponseBody} to {@code type} from the available
   * {@linkplain #converterFactories() factories}.
   *
   * @throws IllegalArgumentException if no converter available for {@code type}.
   */
  public <T> Converter<ResponseBody, T> responseBodyConverter(Type type, Annotation[] annotations) {
    return nextResponseBodyConverter(null, type, annotations);
  }

  /**
   * Returns a {@link Converter} for {@link ResponseBody} to {@code type} from the available
   * {@linkplain #converterFactories() factories} except {@code skipPast}.
   *
   * @throws IllegalArgumentException if no converter available for {@code type}.
   */
  public <T> Converter<ResponseBody, T> nextResponseBodyConverter(
      @Nullable Converter.Factory skipPast, Type type, Annotation[] annotations) {
    Objects.requireNonNull(type, "type == null");
    Objects.requireNonNull(annotations, "annotations == null");

    int start = converterFactories.indexOf(skipPast) + 1;
    for (int i = start, count = converterFactories.size(); i < count; i++) {
      Converter<ResponseBody, ?> converter =
          converterFactories.get(i).responseBodyConverter(type, annotations, this);
      if (converter != null) {
        //noinspection unchecked
        return (Converter<ResponseBody, T>) converter;
      }
    }

    StringBuilder builder =
        new StringBuilder("Could not locate ResponseBody converter for ")
            .append(type)
            .append(".\n");
    if (skipPast != null) {
      builder.append("  Skipped:");
      for (int i = 0; i < start; i++) {
        builder.append("\n   * ").append(converterFactories.get(i).getClass().getName());
      }
      builder.append('\n');
    }
    builder.append("  Tried:");
    for (int i = start, count = converterFactories.size(); i < count; i++) {
      builder.append("\n   * ").append(converterFactories.get(i).getClass().getName());
    }
    throw new IllegalArgumentException(builder.toString());
  }

  /**
   * Returns a {@link Converter} for {@code type} to {@link String} from the available {@linkplain
   * #converterFactories() factories}.
   */
  public <T> Converter<T, String> stringConverter(Type type, Annotation[] annotations) {
    Objects.requireNonNull(type, "type == null");
    Objects.requireNonNull(annotations, "annotations == null");

    for (int i = 0, count = converterFactories.size(); i < count; i++) {
      Converter<?, String> converter =
          converterFactories.get(i).stringConverter(type, annotations, this);
      if (converter != null) {
        //noinspection unchecked
        return (Converter<T, String>) converter;
      }
    }

    // Nothing matched. Resort to default converter which just calls toString().
    //noinspection unchecked
    return (Converter<T, String>) BuiltInConverters.ToStringConverter.INSTANCE;
  }

  /**
   * The executor used for {@link Callback} methods on a {@link Call}. This may be {@code null}, in
   * which case callbacks should be made synchronously on the background thread.
   */
  public @Nullable Executor callbackExecutor() {
    return callbackExecutor;
  }

  public Builder newBuilder() {
    return new Builder(this);
  }

  /**
   * Build a new {@link Retrofit}.
   *
   * <p>Calling {@link #baseUrl} is required before calling {@link #build()}. All other methods are
   * optional.
   */
  public static final class Builder {
    private @Nullable okhttp3.Call.Factory callFactory;
    private @Nullable HttpUrl baseUrl;
    private final List<Converter.Factory> converterFactories = new ArrayList<>();
    private final List<CallAdapter.Factory> callAdapterFactories = new ArrayList<>();
    private @Nullable Executor callbackExecutor;
    private boolean validateEagerly;

    public Builder() {}

    Builder(Retrofit retrofit) {
      callFactory = retrofit.callFactory;
      baseUrl = retrofit.baseUrl;

      // Do not add the default BuiltIntConverters and platform-aware converters added by build().
      for (int i = 1,
              size = retrofit.converterFactories.size() - retrofit.defaultConverterFactoriesSize;
          i < size;
          i++) {
        converterFactories.add(retrofit.converterFactories.get(i));
      }

      // Do not add the default, platform-aware call adapters added by build().
      for (int i = 0,
              size =
                  retrofit.callAdapterFactories.size() - retrofit.defaultCallAdapterFactoriesSize;
          i < size;
          i++) {
        callAdapterFactories.add(retrofit.callAdapterFactories.get(i));
      }

      callbackExecutor = retrofit.callbackExecutor;
      validateEagerly = retrofit.validateEagerly;
    }

    /**
     * The HTTP client used for requests.
     *
     * <p>This is a convenience method for calling {@link #callFactory}.
     */
    public Builder client(OkHttpClient client) {
      return callFactory(Objects.requireNonNull(client, "client == null"));
    }

    /**
     * Specify a custom call factory for creating {@link Call} instances.
     *
     * <p>Note: Calling {@link #client} automatically sets this value.
     */
    public Builder callFactory(okhttp3.Call.Factory factory) {
      this.callFactory = Objects.requireNonNull(factory, "factory == null");
      return this;
    }

    /**
     * Set the API base URL.
     *
     * @see #baseUrl(HttpUrl)
     */
    public Builder baseUrl(URL baseUrl) {
      Objects.requireNonNull(baseUrl, "baseUrl == null");
      return baseUrl(HttpUrl.get(baseUrl.toString()));
    }

    /**
     * Set the API base URL.
     *
     * @see #baseUrl(HttpUrl)
     */
    public Builder baseUrl(String baseUrl) {
      Objects.requireNonNull(baseUrl, "baseUrl == null");
      return baseUrl(HttpUrl.get(baseUrl));
    }

    /**
     * Set the API base URL.
     *
     * <p>The specified endpoint values (such as with {@link GET @GET}) are resolved against this
     * value using {@link HttpUrl#resolve(String)}. The behavior of this matches that of an {@code
     * <a href="">} link on a website resolving on the current URL.
     *
     * <p><b>Base URLs should always end in {@code /}.</b>
     *
     * <p>A trailing {@code /} ensures that endpoints values which are relative paths will correctly
     * append themselves to a base which has path components.
     *
     * <p><b>Correct:</b><br>
     * Base URL: http://example.com/api/<br>
     * Endpoint: foo/bar/<br>
     * Result: http://example.com/api/foo/bar/
     *
     * <p><b>Incorrect:</b><br>
     * Base URL: http://example.com/api<br>
     * Endpoint: foo/bar/<br>
     * Result: http://example.com/foo/bar/
     *
     * <p>This method enforces that {@code baseUrl} has a trailing {@code /}.
     *
     * <p><b>Endpoint values which contain a leading {@code /} are absolute.</b>
     *
     * <p>Absolute values retain only the host from {@code baseUrl} and ignore any specified path
     * components.
     *
     * <p>Base URL: http://example.com/api/<br>
     * Endpoint: /foo/bar/<br>
     * Result: http://example.com/foo/bar/
     *
     * <p>Base URL: http://example.com/<br>
     * Endpoint: /foo/bar/<br>
     * Result: http://example.com/foo/bar/
     *
     * <p><b>Endpoint values may be a full URL.</b>
     *
     * <p>Values which have a host replace the host of {@code baseUrl} and values also with a scheme
     * replace the scheme of {@code baseUrl}.
     *
     * <p>Base URL: http://example.com/<br>
     * Endpoint: https://github.com/square/retrofit/<br>
     * Result: https://github.com/square/retrofit/
     *
     * <p>Base URL: http://example.com<br>
     * Endpoint: //github.com/square/retrofit/<br>
     * Result: http://github.com/square/retrofit/ (note the scheme stays 'http')
     */
    public Builder baseUrl(HttpUrl baseUrl) {
      Objects.requireNonNull(baseUrl, "baseUrl == null");
      List<String> pathSegments = baseUrl.pathSegments();
      if (!"".equals(pathSegments.get(pathSegments.size() - 1))) {
        throw new IllegalArgumentException("baseUrl must end in /: " + baseUrl);
      }
      this.baseUrl = baseUrl;
      return this;
    }

    /** Add converter factory for serialization and deserialization of objects. */
    public Builder addConverterFactory(Converter.Factory factory) {
      converterFactories.add(Objects.requireNonNull(factory, "factory == null"));
      return this;
    }

    /**
     * Add a call adapter factory for supporting service method return types other than {@link
     * Call}.
     */
    public Builder addCallAdapterFactory(CallAdapter.Factory factory) {
      callAdapterFactories.add(Objects.requireNonNull(factory, "factory == null"));
      return this;
    }

    /**
     * The executor on which {@link Callback} methods are invoked when returning {@link Call} from
     * your service method.
     *
     * <p>Note: {@code executor} is not used for {@linkplain #addCallAdapterFactory custom method
     * return types}.
     */
    public Builder callbackExecutor(Executor executor) {
      this.callbackExecutor = Objects.requireNonNull(executor, "executor == null");
      return this;
    }

    /** Returns a modifiable list of call adapter factories. */
    public List<CallAdapter.Factory> callAdapterFactories() {
      return this.callAdapterFactories;
    }

    /** Returns a modifiable list of converter factories. */
    public List<Converter.Factory> converterFactories() {
      return this.converterFactories;
    }

    /**
     * When calling {@link #create} on the resulting {@link Retrofit} instance, eagerly validate the
     * configuration of all methods in the supplied interface.
     */
    public Builder validateEagerly(boolean validateEagerly) {
      this.validateEagerly = validateEagerly;
      return this;
    }

    /**
     * Create the {@link Retrofit} instance using the configured values.
     *
     * <p>Note: If neither {@link #client} nor {@link #callFactory} is called a default {@link
     * OkHttpClient} will be created and used.
     */
    public Retrofit build() {
      if (baseUrl == null) {
        throw new IllegalStateException("Base URL required.");
      }

      Platform platform = Platform.get();

      okhttp3.Call.Factory callFactory = this.callFactory;
      if (callFactory == null) {
        callFactory = new OkHttpClient();
      }

      Executor callbackExecutor = this.callbackExecutor;
      if (callbackExecutor == null) {
        callbackExecutor = platform.defaultCallbackExecutor();
      }

      // Make a defensive copy of the adapters and add the default Call adapter.
      List<CallAdapter.Factory> callAdapterFactories = new ArrayList<>(this.callAdapterFactories);
      List<? extends CallAdapter.Factory> defaultCallAdapterFactories =
          platform.createDefaultCallAdapterFactories(callbackExecutor);
      callAdapterFactories.addAll(defaultCallAdapterFactories);

      // Make a defensive copy of the converters.
      List<? extends Converter.Factory> defaultConverterFactories =
          platform.createDefaultConverterFactories();
      int defaultConverterFactoriesSize = defaultConverterFactories.size();
      List<Converter.Factory> converterFactories =
          new ArrayList<>(1 + this.converterFactories.size() + defaultConverterFactoriesSize);

      // Add the built-in converter factory first. This prevents overriding its behavior but also
      // ensures correct behavior when using converters that consume all types.
      converterFactories.add(new BuiltInConverters());
      converterFactories.addAll(this.converterFactories);
      converterFactories.addAll(defaultConverterFactories);

      return new Retrofit(
          callFactory,
          baseUrl,
          unmodifiableList(converterFactories),
          defaultConverterFactoriesSize,
          unmodifiableList(callAdapterFactories),
          defaultCallAdapterFactories.size(),
          callbackExecutor,
          validateEagerly);
    }
  }
}<|MERGE_RESOLUTION|>--- conflicted
+++ resolved
@@ -191,15 +191,10 @@
     if (validateEagerly) {
       Platform platform = Platform.get();
       for (Method method : service.getDeclaredMethods()) {
-<<<<<<< HEAD
         if (!platform.isDefaultMethod(method)
             && !Modifier.isStatic(method.getModifiers())
             && !method.isSynthetic()) {
-          loadServiceMethod(method);
-=======
-        if (!platform.isDefaultMethod(method) && !Modifier.isStatic(method.getModifiers())) {
           loadServiceMethod(service, method);
->>>>>>> ab465427
         }
       }
     }
