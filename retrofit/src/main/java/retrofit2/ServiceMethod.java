--- conflicted
+++ resolved
@@ -30,8 +30,6 @@
 import java.util.Set;
 import java.util.regex.Matcher;
 import java.util.regex.Pattern;
-<<<<<<< HEAD
-=======
 import okhttp3.Headers;
 import okhttp3.HttpUrl;
 import okhttp3.MediaType;
@@ -61,7 +59,7 @@
 import retrofit2.http.QueryMap;
 import retrofit2.http.QueryName;
 import retrofit2.http.Url;
->>>>>>> bd8e38d4
+
 
 /** Adapts an invocation of an interface method into an HTTP call. */
 final class ServiceMethod<R, T> {
