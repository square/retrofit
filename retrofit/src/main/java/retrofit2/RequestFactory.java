/*
 * Copyright (C) 2015 Square, Inc.
 *
 * Licensed under the Apache License, Version 2.0 (the "License");
 * you may not use this file except in compliance with the License.
 * You may obtain a copy of the License at
 *
 *      http://www.apache.org/licenses/LICENSE-2.0
 *
 * Unless required by applicable law or agreed to in writing, software
 * distributed under the License is distributed on an "AS IS" BASIS,
 * WITHOUT WARRANTIES OR CONDITIONS OF ANY KIND, either express or implied.
 * See the License for the specific language governing permissions and
 * limitations under the License.
 */
package retrofit2;

import java.io.IOException;
import java.lang.annotation.Annotation;
import java.lang.reflect.Method;
import java.lang.reflect.ParameterizedType;
import java.lang.reflect.Type;
import java.net.URI;
import java.util.ArrayList;
import java.util.LinkedHashSet;
import java.util.List;
import java.util.Map;
import java.util.Set;
import java.util.regex.Matcher;
import java.util.regex.Pattern;
import javax.annotation.Nullable;
import kotlin.coroutines.Continuation;
import okhttp3.Headers;
import okhttp3.HttpUrl;
import okhttp3.MediaType;
import okhttp3.MultipartBody;
import okhttp3.RequestBody;
import retrofit2.http.Body;
import retrofit2.http.DefaultField;
import retrofit2.http.DefaultParameters;
import retrofit2.http.DELETE;
import retrofit2.http.Field;
import retrofit2.http.FieldMap;
import retrofit2.http.FormUrlEncoded;
import retrofit2.http.GET;
import retrofit2.http.HEAD;
import retrofit2.http.HTTP;
import retrofit2.http.Header;
import retrofit2.http.HeaderMap;
import retrofit2.http.Multipart;
import retrofit2.http.OPTIONS;
import retrofit2.http.PATCH;
import retrofit2.http.POST;
import retrofit2.http.PUT;
import retrofit2.http.Part;
import retrofit2.http.PartMap;
import retrofit2.http.Path;
import retrofit2.http.Query;
import retrofit2.http.QueryMap;
import retrofit2.http.QueryName;
import retrofit2.http.Tag;
import retrofit2.http.Url;

import static retrofit2.Utils.methodError;
import static retrofit2.Utils.parameterError;

final class RequestFactory {
  static RequestFactory parseAnnotations(Retrofit retrofit, Method method) {
    return new Builder(retrofit, method).build();
  }

  private final Method method;
  private final HttpUrl baseUrl;
  final String httpMethod;
  private final @Nullable String relativeUrl;
  private final @Nullable Headers headers;
  private final @Nullable MediaType contentType;
  private final boolean hasBody;
  private final boolean isFormEncoded;
  private final boolean isMultipart;
  private final @Nullable DefaultParameterHandler[] defaultParameterHandlers;
  private final ParameterHandler<?>[] parameterHandlers;
  final boolean isKotlinSuspendFunction;

  RequestFactory(Builder builder) {
    method = builder.method;
    baseUrl = builder.retrofit.baseUrl;
    httpMethod = builder.httpMethod;
    relativeUrl = builder.relativeUrl;
    headers = builder.headers;
    contentType = builder.contentType;
    hasBody = builder.hasBody;
    isFormEncoded = builder.isFormEncoded;
    isMultipart = builder.isMultipart;
    parameterHandlers = builder.parameterHandlers;
<<<<<<< HEAD
    defaultParameterHandlers = builder.defaultParameterHandlers;
=======
    isKotlinSuspendFunction = builder.isKotlinSuspendFunction;
>>>>>>> 74fc0ff8
  }

  okhttp3.Request create(Object[] args) throws IOException {
    @SuppressWarnings("unchecked") // It is an error to invoke a method with the wrong arg types.
    ParameterHandler<Object>[] handlers = (ParameterHandler<Object>[]) parameterHandlers;

    int argumentCount = args.length;
    if (argumentCount != handlers.length) {
      throw new IllegalArgumentException("Argument count (" + argumentCount
          + ") doesn't match expected count (" + handlers.length + ")");
    }

    RequestBuilder requestBuilder = new RequestBuilder(httpMethod, baseUrl, relativeUrl,
        headers, contentType, hasBody, isFormEncoded, isMultipart);

    if (isKotlinSuspendFunction) {
      // The Continuation is the last parameter and the handlers array contains null at that index.
      argumentCount--;
    }

    List<Object> argumentList = new ArrayList<>(argumentCount);
    for (int p = 0; p < argumentCount; p++) {
      argumentList.add(args[p]);
      handlers[p].apply(requestBuilder, args[p]);
    }

    if (defaultParameterHandlers != null) {
      for (DefaultParameterHandler defaultParameterHandler: defaultParameterHandlers) {
        defaultParameterHandler.apply(requestBuilder);
      }
    }

    return requestBuilder.get()
        .tag(Invocation.class, new Invocation(method, argumentList))
        .build();
  }

  /**
   * Inspects the annotations on an interface method to construct a reusable service method. This
   * requires potentially-expensive reflection so it is best to build each service method only once
   * and reuse it. Builders cannot be reused.
   */
  static final class Builder {
    // Upper and lower characters, digits, underscores, and hyphens, starting with a character.
    private static final String PARAM = "[a-zA-Z][a-zA-Z0-9_-]*";
    private static final Pattern PARAM_URL_REGEX = Pattern.compile("\\{(" + PARAM + ")\\}");
    private static final Pattern PARAM_NAME_REGEX = Pattern.compile(PARAM);

    final Retrofit retrofit;
    final Method method;
    final Annotation[] methodAnnotations;
    final Annotation[][] parameterAnnotationsArray;
    final Type[] parameterTypes;

    boolean gotField;
    boolean gotPart;
    boolean gotBody;
    boolean gotPath;
    boolean gotQuery;
    boolean gotQueryName;
    boolean gotQueryMap;
    boolean gotUrl;
    @Nullable String httpMethod;
    boolean hasBody;
    boolean isFormEncoded;
    boolean isMultipart;
    @Nullable String relativeUrl;
    @Nullable Headers headers;
    @Nullable MediaType contentType;
    @Nullable Set<String> relativeUrlParamNames;
    @Nullable ParameterHandler<?>[] parameterHandlers;
<<<<<<< HEAD
    @Nullable DefaultParameterHandler[] defaultParameterHandlers;
=======
    boolean isKotlinSuspendFunction;
>>>>>>> 74fc0ff8

    Builder(Retrofit retrofit, Method method) {
      this.retrofit = retrofit;
      this.method = method;
      this.methodAnnotations = method.getAnnotations();
      this.parameterTypes = method.getGenericParameterTypes();
      this.parameterAnnotationsArray = method.getParameterAnnotations();
    }

    RequestFactory build() {
      for (Annotation annotation : methodAnnotations) {
        parseMethodAnnotation(annotation);
      }

      if (httpMethod == null) {
        throw methodError(method, "HTTP method annotation is required (e.g., @GET, @POST, etc.).");
      }

      if (!hasBody) {
        if (isMultipart) {
          throw methodError(method,
              "Multipart can only be specified on HTTP methods with request body (e.g., @POST).");
        }
        if (isFormEncoded) {
          throw methodError(method, "FormUrlEncoded can only be specified on HTTP methods with "
              + "request body (e.g., @POST).");
        }
      }

      int parameterCount = parameterAnnotationsArray.length;
      parameterHandlers = new ParameterHandler<?>[parameterCount];
      for (int p = 0, lastParameter = parameterCount - 1; p < parameterCount; p++) {
        parameterHandlers[p] =
            parseParameter(p, parameterTypes[p], parameterAnnotationsArray[p], p == lastParameter);
      }

      if (relativeUrl == null && !gotUrl) {
        throw methodError(method, "Missing either @%s URL or @Url parameter.", httpMethod);
      }
      if (!isFormEncoded && !isMultipart && !hasBody && gotBody) {
        throw methodError(method, "Non-body HTTP method cannot contain @Body.");
      }
      if (isFormEncoded && !gotField) {
        throw methodError(method, "Form-encoded method must contain at least one @Field.");
      }
      if (isMultipart && !gotPart) {
        throw methodError(method, "Multipart method must contain at least one @Part.");
      }

      return new RequestFactory(this);
    }

    private void parseMethodAnnotation(Annotation annotation) {
      if (annotation instanceof DELETE) {
        parseHttpMethodAndPath("DELETE", ((DELETE) annotation).value(), false);
      } else if (annotation instanceof GET) {
        parseHttpMethodAndPath("GET", ((GET) annotation).value(), false);
      } else if (annotation instanceof HEAD) {
        parseHttpMethodAndPath("HEAD", ((HEAD) annotation).value(), false);
      } else if (annotation instanceof PATCH) {
        parseHttpMethodAndPath("PATCH", ((PATCH) annotation).value(), true);
      } else if (annotation instanceof POST) {
        parseHttpMethodAndPath("POST", ((POST) annotation).value(), true);
      } else if (annotation instanceof PUT) {
        parseHttpMethodAndPath("PUT", ((PUT) annotation).value(), true);
      } else if (annotation instanceof OPTIONS) {
        parseHttpMethodAndPath("OPTIONS", ((OPTIONS) annotation).value(), false);
      } else if (annotation instanceof HTTP) {
        HTTP http = (HTTP) annotation;
        parseHttpMethodAndPath(http.method(), http.path(), http.hasBody());
      } else if (annotation instanceof retrofit2.http.Headers) {
        String[] headersToParse = ((retrofit2.http.Headers) annotation).value();
        if (headersToParse.length == 0) {
          throw methodError(method, "@Headers annotation is empty.");
        }
        headers = parseHeaders(headersToParse);
      } else if (annotation instanceof Multipart) {
        if (isFormEncoded) {
          throw methodError(method, "Only one encoding annotation is allowed.");
        }
        isMultipart = true;
      } else if (annotation instanceof FormUrlEncoded) {
        if (isMultipart) {
          throw methodError(method, "Only one encoding annotation is allowed.");
        }
        isFormEncoded = true;
      } else if (annotation instanceof DefaultParameters) {
        defaultParameterHandlers = parseRequestDefaultParameters((DefaultParameters) annotation);
      }
    }

    private void parseHttpMethodAndPath(String httpMethod, String value, boolean hasBody) {
      if (this.httpMethod != null) {
        throw methodError(method, "Only one HTTP method is allowed. Found: %s and %s.",
            this.httpMethod, httpMethod);
      }
      this.httpMethod = httpMethod;
      this.hasBody = hasBody;

      if (value.isEmpty()) {
        return;
      }

      // Get the relative URL path and existing query string, if present.
      int question = value.indexOf('?');
      if (question != -1 && question < value.length() - 1) {
        // Ensure the query string does not have any named parameters.
        String queryParams = value.substring(question + 1);
        Matcher queryParamMatcher = PARAM_URL_REGEX.matcher(queryParams);
        if (queryParamMatcher.find()) {
          throw methodError(method, "URL query string \"%s\" must not have replace block. "
              + "For dynamic query parameters use @Query.", queryParams);
        }
      }

      this.relativeUrl = value;
      this.relativeUrlParamNames = parsePathParameters(value);
    }

    private Headers parseHeaders(String[] headers) {
      Headers.Builder builder = new Headers.Builder();
      for (String header : headers) {
        int colon = header.indexOf(':');
        if (colon == -1 || colon == 0 || colon == header.length() - 1) {
          throw methodError(method,
              "@Headers value must be in the form \"Name: Value\". Found: \"%s\"", header);
        }
        String headerName = header.substring(0, colon);
        String headerValue = header.substring(colon + 1).trim();
        if ("Content-Type".equalsIgnoreCase(headerName)) {
          try {
            contentType = MediaType.get(headerValue);
          } catch (IllegalArgumentException e) {
            throw methodError(method, e, "Malformed content type: %s", headerValue);
          }
        } else {
          builder.add(headerName, headerValue);
        }
      }
      return builder.build();
    }

<<<<<<< HEAD
    private DefaultParameterHandler[] parseRequestDefaultParameters(DefaultParameters annotation) {
      DefaultField[] fields = annotation.fields();
      if (fields.length > 0) {
        gotField = true;
      }
      DefaultParameterHandler[] defaultParameterHandlers
              = new DefaultParameterHandler[fields.length];
      for (int i = 0; i < fields.length; i++) {
        defaultParameterHandlers[i] = new DefaultParameterHandler.DefaultField(
                fields[i].name(), fields[i].value(), fields[i].encoded());
      }
      return defaultParameterHandlers;
    }

    private ParameterHandler<?> parseParameter(
        int p, Type parameterType, @Nullable Annotation[] annotations) {
=======
    private @Nullable ParameterHandler<?> parseParameter(
        int p, Type parameterType, @Nullable Annotation[] annotations, boolean allowContinuation) {
>>>>>>> 74fc0ff8
      ParameterHandler<?> result = null;
      if (annotations != null) {
        for (Annotation annotation : annotations) {
          ParameterHandler<?> annotationAction =
              parseParameterAnnotation(p, parameterType, annotations, annotation);

          if (annotationAction == null) {
            continue;
          }

          if (result != null) {
            throw parameterError(method, p,
                "Multiple Retrofit annotations found, only one allowed.");
          }

          result = annotationAction;
        }
      }

      if (result == null) {
        if (allowContinuation) {
          try {
            if (Utils.getRawType(parameterType) == Continuation.class) {
              isKotlinSuspendFunction = true;
              return null;
            }
          } catch (NoClassDefFoundError ignored) {
          }
        }
        throw parameterError(method, p, "No Retrofit annotation found.");
      }

      return result;
    }

    @Nullable
    private ParameterHandler<?> parseParameterAnnotation(
        int p, Type type, Annotation[] annotations, Annotation annotation) {
      if (annotation instanceof Url) {
        validateResolvableType(p, type);
        if (gotUrl) {
          throw parameterError(method, p, "Multiple @Url method annotations found.");
        }
        if (gotPath) {
          throw parameterError(method, p, "@Path parameters may not be used with @Url.");
        }
        if (gotQuery) {
          throw parameterError(method, p, "A @Url parameter must not come after a @Query.");
        }
        if (gotQueryName) {
          throw parameterError(method, p, "A @Url parameter must not come after a @QueryName.");
        }
        if (gotQueryMap) {
          throw parameterError(method, p, "A @Url parameter must not come after a @QueryMap.");
        }
        if (relativeUrl != null) {
          throw parameterError(method, p, "@Url cannot be used with @%s URL", httpMethod);
        }

        gotUrl = true;

        if (type == HttpUrl.class
            || type == String.class
            || type == URI.class
            || (type instanceof Class && "android.net.Uri".equals(((Class<?>) type).getName()))) {
          return new ParameterHandler.RelativeUrl(method, p);
        } else {
          throw parameterError(method, p,
              "@Url must be okhttp3.HttpUrl, String, java.net.URI, or android.net.Uri type.");
        }

      } else if (annotation instanceof Path) {
        validateResolvableType(p, type);
        if (gotQuery) {
          throw parameterError(method, p, "A @Path parameter must not come after a @Query.");
        }
        if (gotQueryName) {
          throw parameterError(method, p, "A @Path parameter must not come after a @QueryName.");
        }
        if (gotQueryMap) {
          throw parameterError(method, p, "A @Path parameter must not come after a @QueryMap.");
        }
        if (gotUrl) {
          throw parameterError(method, p, "@Path parameters may not be used with @Url.");
        }
        if (relativeUrl == null) {
          throw parameterError(method, p, "@Path can only be used with relative url on @%s",
              httpMethod);
        }
        gotPath = true;

        Path path = (Path) annotation;
        String name = path.value();
        validatePathName(p, name);

        Converter<?, String> converter = retrofit.stringConverter(type, annotations);
        return new ParameterHandler.Path<>(method, p, name, converter, path.encoded());

      } else if (annotation instanceof Query) {
        validateResolvableType(p, type);
        Query query = (Query) annotation;
        String name = query.value();
        boolean encoded = query.encoded();

        Class<?> rawParameterType = Utils.getRawType(type);
        gotQuery = true;
        if (Iterable.class.isAssignableFrom(rawParameterType)) {
          if (!(type instanceof ParameterizedType)) {
            throw parameterError(method, p, rawParameterType.getSimpleName()
                + " must include generic type (e.g., "
                + rawParameterType.getSimpleName()
                + "<String>)");
          }
          ParameterizedType parameterizedType = (ParameterizedType) type;
          Type iterableType = Utils.getParameterUpperBound(0, parameterizedType);
          Converter<?, String> converter =
              retrofit.stringConverter(iterableType, annotations);
          return new ParameterHandler.Query<>(name, converter, encoded).iterable();
        } else if (rawParameterType.isArray()) {
          Class<?> arrayComponentType = boxIfPrimitive(rawParameterType.getComponentType());
          Converter<?, String> converter =
              retrofit.stringConverter(arrayComponentType, annotations);
          return new ParameterHandler.Query<>(name, converter, encoded).array();
        } else {
          Converter<?, String> converter =
              retrofit.stringConverter(type, annotations);
          return new ParameterHandler.Query<>(name, converter, encoded);
        }

      } else if (annotation instanceof QueryName) {
        validateResolvableType(p, type);
        QueryName query = (QueryName) annotation;
        boolean encoded = query.encoded();

        Class<?> rawParameterType = Utils.getRawType(type);
        gotQueryName = true;
        if (Iterable.class.isAssignableFrom(rawParameterType)) {
          if (!(type instanceof ParameterizedType)) {
            throw parameterError(method, p, rawParameterType.getSimpleName()
                + " must include generic type (e.g., "
                + rawParameterType.getSimpleName()
                + "<String>)");
          }
          ParameterizedType parameterizedType = (ParameterizedType) type;
          Type iterableType = Utils.getParameterUpperBound(0, parameterizedType);
          Converter<?, String> converter =
              retrofit.stringConverter(iterableType, annotations);
          return new ParameterHandler.QueryName<>(converter, encoded).iterable();
        } else if (rawParameterType.isArray()) {
          Class<?> arrayComponentType = boxIfPrimitive(rawParameterType.getComponentType());
          Converter<?, String> converter =
              retrofit.stringConverter(arrayComponentType, annotations);
          return new ParameterHandler.QueryName<>(converter, encoded).array();
        } else {
          Converter<?, String> converter =
              retrofit.stringConverter(type, annotations);
          return new ParameterHandler.QueryName<>(converter, encoded);
        }

      } else if (annotation instanceof QueryMap) {
        validateResolvableType(p, type);
        Class<?> rawParameterType = Utils.getRawType(type);
        gotQueryMap = true;
        if (!Map.class.isAssignableFrom(rawParameterType)) {
          throw parameterError(method, p, "@QueryMap parameter type must be Map.");
        }
        Type mapType = Utils.getSupertype(type, rawParameterType, Map.class);
        if (!(mapType instanceof ParameterizedType)) {
          throw parameterError(method, p,
              "Map must include generic types (e.g., Map<String, String>)");
        }
        ParameterizedType parameterizedType = (ParameterizedType) mapType;
        Type keyType = Utils.getParameterUpperBound(0, parameterizedType);
        if (String.class != keyType) {
          throw parameterError(method, p, "@QueryMap keys must be of type String: " + keyType);
        }
        Type valueType = Utils.getParameterUpperBound(1, parameterizedType);
        Converter<?, String> valueConverter =
            retrofit.stringConverter(valueType, annotations);

        return new ParameterHandler.QueryMap<>(method, p,
                valueConverter, ((QueryMap) annotation).encoded());

      } else if (annotation instanceof Header) {
        validateResolvableType(p, type);
        Header header = (Header) annotation;
        String name = header.value();

        Class<?> rawParameterType = Utils.getRawType(type);
        if (Iterable.class.isAssignableFrom(rawParameterType)) {
          if (!(type instanceof ParameterizedType)) {
            throw parameterError(method, p, rawParameterType.getSimpleName()
                + " must include generic type (e.g., "
                + rawParameterType.getSimpleName()
                + "<String>)");
          }
          ParameterizedType parameterizedType = (ParameterizedType) type;
          Type iterableType = Utils.getParameterUpperBound(0, parameterizedType);
          Converter<?, String> converter =
              retrofit.stringConverter(iterableType, annotations);
          return new ParameterHandler.Header<>(name, converter).iterable();
        } else if (rawParameterType.isArray()) {
          Class<?> arrayComponentType = boxIfPrimitive(rawParameterType.getComponentType());
          Converter<?, String> converter =
              retrofit.stringConverter(arrayComponentType, annotations);
          return new ParameterHandler.Header<>(name, converter).array();
        } else {
          Converter<?, String> converter =
              retrofit.stringConverter(type, annotations);
          return new ParameterHandler.Header<>(name, converter);
        }

      } else if (annotation instanceof HeaderMap) {
        if (type == Headers.class) {
          return new ParameterHandler.Headers(method, p);
        }

        validateResolvableType(p, type);
        Class<?> rawParameterType = Utils.getRawType(type);
        if (!Map.class.isAssignableFrom(rawParameterType)) {
          throw parameterError(method, p, "@HeaderMap parameter type must be Map.");
        }
        Type mapType = Utils.getSupertype(type, rawParameterType, Map.class);
        if (!(mapType instanceof ParameterizedType)) {
          throw parameterError(method, p,
              "Map must include generic types (e.g., Map<String, String>)");
        }
        ParameterizedType parameterizedType = (ParameterizedType) mapType;
        Type keyType = Utils.getParameterUpperBound(0, parameterizedType);
        if (String.class != keyType) {
          throw parameterError(method, p, "@HeaderMap keys must be of type String: " + keyType);
        }
        Type valueType = Utils.getParameterUpperBound(1, parameterizedType);
        Converter<?, String> valueConverter =
            retrofit.stringConverter(valueType, annotations);

        return new ParameterHandler.HeaderMap<>(method, p, valueConverter);

      } else if (annotation instanceof Field) {
        validateResolvableType(p, type);
        if (!isFormEncoded) {
          throw parameterError(method, p, "@Field parameters can only be used with form encoding.");
        }
        Field field = (Field) annotation;
        String name = field.value();
        boolean encoded = field.encoded();

        gotField = true;

        Class<?> rawParameterType = Utils.getRawType(type);
        if (Iterable.class.isAssignableFrom(rawParameterType)) {
          if (!(type instanceof ParameterizedType)) {
            throw parameterError(method, p, rawParameterType.getSimpleName()
                + " must include generic type (e.g., "
                + rawParameterType.getSimpleName()
                + "<String>)");
          }
          ParameterizedType parameterizedType = (ParameterizedType) type;
          Type iterableType = Utils.getParameterUpperBound(0, parameterizedType);
          Converter<?, String> converter =
              retrofit.stringConverter(iterableType, annotations);
          return new ParameterHandler.Field<>(name, converter, encoded).iterable();
        } else if (rawParameterType.isArray()) {
          Class<?> arrayComponentType = boxIfPrimitive(rawParameterType.getComponentType());
          Converter<?, String> converter =
              retrofit.stringConverter(arrayComponentType, annotations);
          return new ParameterHandler.Field<>(name, converter, encoded).array();
        } else {
          Converter<?, String> converter =
              retrofit.stringConverter(type, annotations);
          return new ParameterHandler.Field<>(name, converter, encoded);
        }

      } else if (annotation instanceof FieldMap) {
        validateResolvableType(p, type);
        if (!isFormEncoded) {
          throw parameterError(method, p,
              "@FieldMap parameters can only be used with form encoding.");
        }
        Class<?> rawParameterType = Utils.getRawType(type);
        if (!Map.class.isAssignableFrom(rawParameterType)) {
          throw parameterError(method, p, "@FieldMap parameter type must be Map.");
        }
        Type mapType = Utils.getSupertype(type, rawParameterType, Map.class);
        if (!(mapType instanceof ParameterizedType)) {
          throw parameterError(method, p,
              "Map must include generic types (e.g., Map<String, String>)");
        }
        ParameterizedType parameterizedType = (ParameterizedType) mapType;
        Type keyType = Utils.getParameterUpperBound(0, parameterizedType);
        if (String.class != keyType) {
          throw parameterError(method, p, "@FieldMap keys must be of type String: " + keyType);
        }
        Type valueType = Utils.getParameterUpperBound(1, parameterizedType);
        Converter<?, String> valueConverter =
            retrofit.stringConverter(valueType, annotations);

        gotField = true;
        return new ParameterHandler.FieldMap<>(method, p,
                valueConverter, ((FieldMap) annotation).encoded());

      } else if (annotation instanceof Part) {
        validateResolvableType(p, type);
        if (!isMultipart) {
          throw parameterError(method, p,
              "@Part parameters can only be used with multipart encoding.");
        }
        Part part = (Part) annotation;
        gotPart = true;

        String partName = part.value();
        Class<?> rawParameterType = Utils.getRawType(type);
        if (partName.isEmpty()) {
          if (Iterable.class.isAssignableFrom(rawParameterType)) {
            if (!(type instanceof ParameterizedType)) {
              throw parameterError(method, p, rawParameterType.getSimpleName()
                  + " must include generic type (e.g., "
                  + rawParameterType.getSimpleName()
                  + "<String>)");
            }
            ParameterizedType parameterizedType = (ParameterizedType) type;
            Type iterableType = Utils.getParameterUpperBound(0, parameterizedType);
            if (!MultipartBody.Part.class.isAssignableFrom(Utils.getRawType(iterableType))) {
              throw parameterError(method, p,
                  "@Part annotation must supply a name or use MultipartBody.Part parameter type.");
            }
            return ParameterHandler.RawPart.INSTANCE.iterable();
          } else if (rawParameterType.isArray()) {
            Class<?> arrayComponentType = rawParameterType.getComponentType();
            if (!MultipartBody.Part.class.isAssignableFrom(arrayComponentType)) {
              throw parameterError(method, p,
                  "@Part annotation must supply a name or use MultipartBody.Part parameter type.");
            }
            return ParameterHandler.RawPart.INSTANCE.array();
          } else if (MultipartBody.Part.class.isAssignableFrom(rawParameterType)) {
            return ParameterHandler.RawPart.INSTANCE;
          } else {
            throw parameterError(method, p,
                "@Part annotation must supply a name or use MultipartBody.Part parameter type.");
          }
        } else {
          Headers headers =
              Headers.of("Content-Disposition", "form-data; name=\"" + partName + "\"",
                  "Content-Transfer-Encoding", part.encoding());

          if (Iterable.class.isAssignableFrom(rawParameterType)) {
            if (!(type instanceof ParameterizedType)) {
              throw parameterError(method, p, rawParameterType.getSimpleName()
                  + " must include generic type (e.g., "
                  + rawParameterType.getSimpleName()
                  + "<String>)");
            }
            ParameterizedType parameterizedType = (ParameterizedType) type;
            Type iterableType = Utils.getParameterUpperBound(0, parameterizedType);
            if (MultipartBody.Part.class.isAssignableFrom(Utils.getRawType(iterableType))) {
              throw parameterError(method, p,
                  "@Part parameters using the MultipartBody.Part must not "
                      + "include a part name in the annotation.");
            }
            Converter<?, RequestBody> converter =
                retrofit.requestBodyConverter(iterableType, annotations, methodAnnotations);
            return new ParameterHandler.Part<>(method, p, headers, converter).iterable();
          } else if (rawParameterType.isArray()) {
            Class<?> arrayComponentType = boxIfPrimitive(rawParameterType.getComponentType());
            if (MultipartBody.Part.class.isAssignableFrom(arrayComponentType)) {
              throw parameterError(method, p,
                  "@Part parameters using the MultipartBody.Part must not "
                      + "include a part name in the annotation.");
            }
            Converter<?, RequestBody> converter =
                retrofit.requestBodyConverter(arrayComponentType, annotations, methodAnnotations);
            return new ParameterHandler.Part<>(method, p, headers, converter).array();
          } else if (MultipartBody.Part.class.isAssignableFrom(rawParameterType)) {
            throw parameterError(method, p,
                "@Part parameters using the MultipartBody.Part must not "
                    + "include a part name in the annotation.");
          } else {
            Converter<?, RequestBody> converter =
                retrofit.requestBodyConverter(type, annotations, methodAnnotations);
            return new ParameterHandler.Part<>(method, p, headers, converter);
          }
        }

      } else if (annotation instanceof PartMap) {
        validateResolvableType(p, type);
        if (!isMultipart) {
          throw parameterError(method, p,
              "@PartMap parameters can only be used with multipart encoding.");
        }
        gotPart = true;
        Class<?> rawParameterType = Utils.getRawType(type);
        if (!Map.class.isAssignableFrom(rawParameterType)) {
          throw parameterError(method, p, "@PartMap parameter type must be Map.");
        }
        Type mapType = Utils.getSupertype(type, rawParameterType, Map.class);
        if (!(mapType instanceof ParameterizedType)) {
          throw parameterError(method, p,
              "Map must include generic types (e.g., Map<String, String>)");
        }
        ParameterizedType parameterizedType = (ParameterizedType) mapType;

        Type keyType = Utils.getParameterUpperBound(0, parameterizedType);
        if (String.class != keyType) {
          throw parameterError(method, p, "@PartMap keys must be of type String: " + keyType);
        }

        Type valueType = Utils.getParameterUpperBound(1, parameterizedType);
        if (MultipartBody.Part.class.isAssignableFrom(Utils.getRawType(valueType))) {
          throw parameterError(method, p, "@PartMap values cannot be MultipartBody.Part. "
              + "Use @Part List<Part> or a different value type instead.");
        }

        Converter<?, RequestBody> valueConverter =
            retrofit.requestBodyConverter(valueType, annotations, methodAnnotations);

        PartMap partMap = (PartMap) annotation;
        return new ParameterHandler.PartMap<>(method, p, valueConverter, partMap.encoding());

      } else if (annotation instanceof Body) {
        validateResolvableType(p, type);
        if (isFormEncoded || isMultipart) {
          throw parameterError(method, p,
              "@Body parameters cannot be used with form or multi-part encoding.");
        }
        if (gotBody) {
          throw parameterError(method, p, "Multiple @Body method annotations found.");
        }

        Converter<?, RequestBody> converter;
        try {
          converter = retrofit.requestBodyConverter(type, annotations, methodAnnotations);
        } catch (RuntimeException e) {
          // Wide exception range because factories are user code.
          throw parameterError(method, e, p, "Unable to create @Body converter for %s", type);
        }
        gotBody = true;
        return new ParameterHandler.Body<>(method, p, converter);

      } else if (annotation instanceof Tag) {
        validateResolvableType(p, type);

        Class<?> tagType = Utils.getRawType(type);
        for (int i = p - 1; i >= 0; i--) {
          ParameterHandler<?> otherHandler = parameterHandlers[i];
          if (otherHandler instanceof ParameterHandler.Tag
              && ((ParameterHandler.Tag) otherHandler).cls.equals(tagType)) {
            throw parameterError(method, p, "@Tag type "
                + tagType.getName()
                + " is duplicate of parameter #"
                + (i + 1)
                + " and would always overwrite its value.");
          }
        }

        return new ParameterHandler.Tag<>(tagType);
      }

      return null; // Not a Retrofit annotation.
    }

    private void validateResolvableType(int p, Type type) {
      if (Utils.hasUnresolvableType(type)) {
        throw parameterError(method, p,
            "Parameter type must not include a type variable or wildcard: %s", type);
      }
    }

    private void validatePathName(int p, String name) {
      if (!PARAM_NAME_REGEX.matcher(name).matches()) {
        throw parameterError(method, p, "@Path parameter name must match %s. Found: %s",
            PARAM_URL_REGEX.pattern(), name);
      }
      // Verify URL replacement name is actually present in the URL path.
      if (!relativeUrlParamNames.contains(name)) {
        throw parameterError(method, p, "URL \"%s\" does not contain \"{%s}\".", relativeUrl, name);
      }
    }

    /**
     * Gets the set of unique path parameters used in the given URI. If a parameter is used twice
     * in the URI, it will only show up once in the set.
     */
    static Set<String> parsePathParameters(String path) {
      Matcher m = PARAM_URL_REGEX.matcher(path);
      Set<String> patterns = new LinkedHashSet<>();
      while (m.find()) {
        patterns.add(m.group(1));
      }
      return patterns;
    }

    private static Class<?> boxIfPrimitive(Class<?> type) {
      if (boolean.class == type) return Boolean.class;
      if (byte.class == type) return Byte.class;
      if (char.class == type) return Character.class;
      if (double.class == type) return Double.class;
      if (float.class == type) return Float.class;
      if (int.class == type) return Integer.class;
      if (long.class == type) return Long.class;
      if (short.class == type) return Short.class;
      return type;
    }
  }
}<|MERGE_RESOLUTION|>--- conflicted
+++ resolved
@@ -93,11 +93,8 @@
     isFormEncoded = builder.isFormEncoded;
     isMultipart = builder.isMultipart;
     parameterHandlers = builder.parameterHandlers;
-<<<<<<< HEAD
+    isKotlinSuspendFunction = builder.isKotlinSuspendFunction;
     defaultParameterHandlers = builder.defaultParameterHandlers;
-=======
-    isKotlinSuspendFunction = builder.isKotlinSuspendFunction;
->>>>>>> 74fc0ff8
   }
 
   okhttp3.Request create(Object[] args) throws IOException {
@@ -169,11 +166,8 @@
     @Nullable MediaType contentType;
     @Nullable Set<String> relativeUrlParamNames;
     @Nullable ParameterHandler<?>[] parameterHandlers;
-<<<<<<< HEAD
+    boolean isKotlinSuspendFunction;
     @Nullable DefaultParameterHandler[] defaultParameterHandlers;
-=======
-    boolean isKotlinSuspendFunction;
->>>>>>> 74fc0ff8
 
     Builder(Retrofit retrofit, Method method) {
       this.retrofit = retrofit;
@@ -316,7 +310,6 @@
       return builder.build();
     }
 
-<<<<<<< HEAD
     private DefaultParameterHandler[] parseRequestDefaultParameters(DefaultParameters annotation) {
       DefaultField[] fields = annotation.fields();
       if (fields.length > 0) {
@@ -331,12 +324,8 @@
       return defaultParameterHandlers;
     }
 
-    private ParameterHandler<?> parseParameter(
-        int p, Type parameterType, @Nullable Annotation[] annotations) {
-=======
     private @Nullable ParameterHandler<?> parseParameter(
         int p, Type parameterType, @Nullable Annotation[] annotations, boolean allowContinuation) {
->>>>>>> 74fc0ff8
       ParameterHandler<?> result = null;
       if (annotations != null) {
         for (Annotation annotation : annotations) {
