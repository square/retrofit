<?xml version="1.0" encoding="UTF-8"?>
<!--
 Copyright (C) 2012 Square, Inc.

  Licensed under the Apache License, Version 2.0 (the "License");
  you may not use this file except in compliance with the License.
  You may obtain a copy of the License at

       http://www.apache.org/licenses/LICENSE-2.0

  Unless required by applicable law or agreed to in writing, software
  distributed under the License is distributed on an "AS IS" BASIS,
  WITHOUT WARRANTIES OR CONDITIONS OF ANY KIND, either express or implied.
  See the License for the specific language governing permissions and
  limitations under the License.
-->
<project xmlns="http://maven.apache.org/POM/4.0.0" xmlns:xsi="http://www.w3.org/2001/XMLSchema-instance" xsi:schemaLocation="http://maven.apache.org/POM/4.0.0 http://maven.apache.org/maven-v4_0_0.xsd">
  <modelVersion>4.0.0</modelVersion>

  <parent>
    <groupId>org.sonatype.oss</groupId>
    <artifactId>oss-parent</artifactId>
    <version>7</version>
  </parent>

  <groupId>com.squareup.retrofit2</groupId>
  <artifactId>parent</artifactId>
  <version>2.5.1-SNAPSHOT</version>
  <packaging>pom</packaging>

  <name>Retrofit (Parent)</name>
  <description>Type-safe HTTP client for Android and Java by Square, Inc.</description>
  <url>https://github.com/square/retrofit/</url>

  <modules>
    <module>retrofit</module>
    <module>retrofit-adapters</module>
    <module>retrofit-converters</module>
    <module>retrofit-mock</module>
    <module>samples</module>
  </modules>

  <properties>
    <project.build.sourceEncoding>UTF-8</project.build.sourceEncoding>
    <project.reporting.sourceEncoding>UTF-8</project.reporting.sourceEncoding>

    <!-- Compilation -->
    <java.version>1.7</java.version>
    <kotlin.version>1.3.10</kotlin.version>

    <!-- Dependencies -->
    <android.version>4.1.1.4</android.version>
<<<<<<< HEAD
    <okhttp.version>3.11.0</okhttp.version>
    <kotlinx.coroutines.version>1.0.1</kotlinx.coroutines.version>
=======
    <okhttp.version>3.12.0</okhttp.version>
>>>>>>> ee72ada9
    <animal.sniffer.version>1.14</animal.sniffer.version>

    <!-- Adapter Dependencies -->
    <rxjava.version>1.3.0</rxjava.version>
    <rxjava2.version>2.0.0</rxjava2.version>
    <guava.version>19.0</guava.version>
    <scala.version>2.12.4</scala.version>

    <!-- Converter Dependencies -->
    <gson.version>2.8.2</gson.version>
    <protobuf.version>3.0.0</protobuf.version>
    <jackson.version>2.9.4</jackson.version>
    <wire.version>2.2.0</wire.version>
    <simplexml.version>2.7.1</simplexml.version>
    <moshi.version>1.5.0</moshi.version>
    <jaxb.version>2.2.12</jaxb.version><!-- 2.3.0 breaks due to https://github.com/mojohaus/animal-sniffer/issues/29 -->

    <!-- Sample Dependencies -->
    <jsoup.version>1.7.3</jsoup.version>

    <!-- Test Dependencies -->
    <junit.version>4.12</junit.version>
    <assertj.version>1.7.0</assertj.version>
    <mockito.version>1.9.5</mockito.version>
    <robolectric.version>3.8</robolectric.version>
  </properties>

  <scm>
    <url>https://github.com/square/retrofit</url>
    <connection>scm:git:git://github.com/square/retrofit.git</connection>
    <developerConnection>scm:git:ssh://git@github.com/square/retrofit.git</developerConnection>
    <tag>HEAD</tag>
  </scm>

  <issueManagement>
    <system>GitHub Issues</system>
    <url>https://github.com/square/retrofit/issues</url>
  </issueManagement>

  <licenses>
    <license>
      <name>Apache 2.0</name>
      <url>https://www.apache.org/licenses/LICENSE-2.0.txt</url>
    </license>
  </licenses>

  <organization>
    <name>Square, Inc.</name>
    <url>https://squareup.com</url>
  </organization>

  <dependencyManagement>
    <dependencies>
      <dependency>
        <groupId>com.google.android</groupId>
        <artifactId>android</artifactId>
        <version>${android.version}</version>
      </dependency>
      <dependency>
        <groupId>org.jetbrains.kotlin</groupId>
        <artifactId>kotlin-stdlib</artifactId>
        <version>${kotlin.version}</version>
      </dependency>
      <dependency>
        <groupId>org.jetbrains.kotlinx</groupId>
        <artifactId>kotlinx-coroutines-core</artifactId>
        <version>${kotlinx.coroutines.version}</version>
      </dependency>
      <dependency>
        <groupId>org.codehaus.mojo</groupId>
        <artifactId>animal-sniffer-annotations</artifactId>
        <version>${animal.sniffer.version}</version>
      </dependency>
      <dependency>
        <groupId>com.squareup.okhttp3</groupId>
        <artifactId>okhttp</artifactId>
        <version>${okhttp.version}</version>
      </dependency>
      <dependency>
        <groupId>com.google.code.gson</groupId>
        <artifactId>gson</artifactId>
        <version>${gson.version}</version>
      </dependency>
      <dependency>
        <groupId>io.reactivex</groupId>
        <artifactId>rxjava</artifactId>
        <version>${rxjava.version}</version>
      </dependency>
      <dependency>
        <groupId>io.reactivex.rxjava2</groupId>
        <artifactId>rxjava</artifactId>
        <version>${rxjava2.version}</version>
      </dependency>
      <dependency>
        <groupId>com.google.protobuf</groupId>
        <artifactId>protobuf-java</artifactId>
        <version>${protobuf.version}</version>
      </dependency>
      <dependency>
        <groupId>com.fasterxml.jackson.core</groupId>
        <artifactId>jackson-databind</artifactId>
        <version>${jackson.version}</version>
     </dependency>
      <dependency>
        <groupId>com.squareup.wire</groupId>
        <artifactId>wire-runtime</artifactId>
        <version>${wire.version}</version>
      </dependency>
      <dependency>
        <groupId>org.simpleframework</groupId>
        <artifactId>simple-xml</artifactId>
        <version>${simplexml.version}</version>
      </dependency>
      <dependency>
        <groupId>com.squareup.moshi</groupId>
        <artifactId>moshi</artifactId>
        <version>${moshi.version}</version>
      </dependency>
      <dependency>
        <groupId>javax.xml.bind</groupId>
        <artifactId>jaxb-api</artifactId>
        <version>${jaxb.version}</version>
      </dependency>
      <dependency>
        <groupId>org.scala-lang</groupId>
        <artifactId>scala-library</artifactId>
        <version>${scala.version}</version>
      </dependency>
      <dependency>
        <groupId>com.google.code.findbugs</groupId>
        <artifactId>jsr305</artifactId>
        <version>3.0.2</version>
      </dependency>
      <dependency>
        <groupId>junit</groupId>
        <artifactId>junit</artifactId>
        <version>${junit.version}</version>
      </dependency>
      <dependency>
        <groupId>org.assertj</groupId>
        <artifactId>assertj-core</artifactId>
        <version>${assertj.version}</version>
      </dependency>
      <dependency>
        <groupId>org.mockito</groupId>
        <artifactId>mockito-core</artifactId>
        <version>${mockito.version}</version>
      </dependency>
      <dependency>
        <groupId>com.google.guava</groupId>
        <artifactId>guava</artifactId>
        <version>${guava.version}</version>
      </dependency>
      <dependency>
        <groupId>com.squareup.okhttp3</groupId>
        <artifactId>mockwebserver</artifactId>
        <version>${okhttp.version}</version>
      </dependency>
      <dependency>
        <groupId>org.robolectric</groupId>
        <artifactId>robolectric</artifactId>
        <version>${robolectric.version}</version>
      </dependency>
    </dependencies>
  </dependencyManagement>

  <build>
    <pluginManagement>
      <plugins>
        <plugin>
          <groupId>org.jetbrains.kotlin</groupId>
          <artifactId>kotlin-maven-plugin</artifactId>
          <version>${kotlin.version}</version>
        </plugin>
        <plugin>
          <groupId>org.apache.maven.plugins</groupId>
          <artifactId>maven-compiler-plugin</artifactId>
          <version>3.6.1</version>
          <configuration>
            <compilerId>javac-with-errorprone</compilerId>
            <forceJavacCompilerUse>true</forceJavacCompilerUse>
            <source>${java.version}</source>
            <target>${java.version}</target>
          </configuration>
          <dependencies>
            <dependency>
              <groupId>org.codehaus.plexus</groupId>
              <artifactId>plexus-compiler-javac-errorprone</artifactId>
              <version>2.8.1</version>
            </dependency>
            <dependency>
              <groupId>com.google.errorprone</groupId>
              <artifactId>error_prone_core</artifactId>
              <version>2.0.16</version>
            </dependency>
          </dependencies>
        </plugin>
      </plugins>
    </pluginManagement>

    <plugins>
      <plugin>
        <groupId>org.apache.maven.plugins</groupId>
        <artifactId>maven-release-plugin</artifactId>
        <version>2.4.2</version>
        <dependencies>
          <dependency>
            <groupId>org.apache.maven.scm</groupId>
            <artifactId>maven-scm-provider-gitexe</artifactId>
            <version>1.9</version>
          </dependency>
        </dependencies>
        <configuration>
          <autoVersionSubmodules>true</autoVersionSubmodules>
        </configuration>
      </plugin>

      <plugin>
        <groupId>org.apache.maven.plugins</groupId>
        <artifactId>maven-checkstyle-plugin</artifactId>
        <version>2.17</version>
        <dependencies>
          <dependency>
            <groupId>com.puppycrawl.tools</groupId>
            <artifactId>checkstyle</artifactId>
            <version>7.7</version>
          </dependency>
        </dependencies>
        <configuration>
          <failsOnError>true</failsOnError>
          <configLocation>checkstyle.xml</configLocation>
          <consoleOutput>true</consoleOutput>
        </configuration>
        <executions>
          <execution>
            <phase>verify</phase>
            <goals>
              <goal>checkstyle</goal>
            </goals>
          </execution>
        </executions>
      </plugin>

      <plugin>
        <groupId>org.apache.maven.plugins</groupId>
        <artifactId>maven-javadoc-plugin</artifactId>
        <version>2.10.3</version>
        <executions>
          <execution>
            <id>attach-javadocs</id>
            <phase>package</phase>
            <goals>
              <goal>jar</goal>
            </goals>
          </execution>
        </executions>
      </plugin>

      <plugin>
        <groupId>org.codehaus.mojo</groupId>
        <artifactId>animal-sniffer-maven-plugin</artifactId>
        <version>${animal.sniffer.version}</version>
        <executions>
          <execution>
            <phase>test</phase>
            <goals>
              <goal>check</goal>
            </goals>
          </execution>
        </executions>
        <configuration>
          <signature>
            <groupId>org.codehaus.mojo.signature</groupId>
            <artifactId>java16</artifactId>
            <version>1.1</version>
          </signature>
        </configuration>
      </plugin>
    </plugins>
  </build>
</project><|MERGE_RESOLUTION|>--- conflicted
+++ resolved
@@ -50,12 +50,8 @@
 
     <!-- Dependencies -->
     <android.version>4.1.1.4</android.version>
-<<<<<<< HEAD
-    <okhttp.version>3.11.0</okhttp.version>
+    <okhttp.version>3.12.0</okhttp.version>
     <kotlinx.coroutines.version>1.0.1</kotlinx.coroutines.version>
-=======
-    <okhttp.version>3.12.0</okhttp.version>
->>>>>>> ee72ada9
     <animal.sniffer.version>1.14</animal.sniffer.version>
 
     <!-- Adapter Dependencies -->
